from pathlib import Path
<<<<<<< HEAD
from typing import Any, Dict, List, Optional
=======
from typing import List, Optional, Union
>>>>>>> 3b4c602e

import pandas as pd
from geojson import GeoJSON
from openeo import UDF, Connection, DataCube
from openeo_gfmap import (
    Backend,
    BackendContext,
    BoundingBoxExtent,
    FetchType,
    SpatialContext,
    TemporalContext,
)
from openeo_gfmap.fetching.generic import build_generic_extractor
from openeo_gfmap.fetching.meteo import build_meteo_extractor
from openeo_gfmap.fetching.s1 import build_sentinel1_grd_extractor
from openeo_gfmap.fetching.s2 import build_sentinel2_l2a_extractor
from openeo_gfmap.preprocessing.compositing import mean_compositing, median_compositing
from openeo_gfmap.preprocessing.sar import compress_backscatter_uint16
from openeo_gfmap.utils.catalogue import UncoveredS1Exception, select_s1_orbitstate_vvvh


class InvalidTemporalContextError(Exception):
    pass


def raw_datacube_S2(
    connection: Connection,
    backend_context: BackendContext,
    spatial_extent: SpatialContext,
    temporal_extent: TemporalContext,
    bands: List[str],
    fetch_type: FetchType,
    filter_tile: Optional[str] = None,
    distance_to_cloud_flag: Optional[bool] = True,
    additional_masks_flag: Optional[bool] = True,
    apply_mask_flag: Optional[bool] = False,
    tile_size: Optional[int] = None,
) -> DataCube:
    """Extract Sentinel-2 datacube from OpenEO using GFMAP routines.
    Raw data is extracted with no cloud masking applied by default (can be
    enabled by setting `apply_mask=True`). In additional to the raw band values
    a cloud-mask computed from the dilation of the SCL layer, as well as a
    rank mask from the BAP compositing are added.

    Parameters
    ----------
    connection : Connection
        OpenEO connection instance.
    backend_context : BackendContext
        GFMAP Backend context to use for extraction.
    spatial_extent : SpatialContext
        Spatial context to extract data from, can be a GFMAP BoundingBoxExtent,
        a GeoJSON dict or an URL to a publicly accessible GeoParquet file.
    temporal_extent : TemporalContext
        Temporal context to extract data from.
    bands : List[str]
        List of Sentinel-2 bands to extract.
    fetch_type : FetchType
        GFMAP Fetch type to use for extraction.
    filter_tile : Optional[str], optional
        Filter by tile ID, by default disabled. This forces the process to only
        one tile ID from the Sentinel-2 collection.
    apply_mask : bool, optional
        Apply cloud masking, by default False. Can be enabled for high
        optimization of memory usage.
    """
    # Extract the SCL collection only
    scl_cube_properties = {"eo:cloud_cover": lambda val: val <= 95.0}
    if filter_tile:
        scl_cube_properties["tileId"] = lambda val: val == filter_tile

    # Create the job to extract S2
    extraction_parameters: dict[str, Any] = {
        "target_resolution": None,  # Disable target resolution
        "load_collection": {
            "eo:cloud_cover": lambda val: val <= 95.0,
        },
    }

    scl_cube = connection.load_collection(
        collection_id="SENTINEL2_L2A",
        bands=["SCL"],
        temporal_extent=[temporal_extent.start_date, temporal_extent.end_date],
        spatial_extent=dict(spatial_extent) if fetch_type == FetchType.TILE else None,
        properties=scl_cube_properties,
    )

    # Resample to 10m resolution for the SCL layer
    scl_cube = scl_cube.resample_spatial(10)

    # Compute the SCL dilation mask
    scl_dilated_mask = scl_cube.process(
        "to_scl_dilation_mask",
        data=scl_cube,
        scl_band_name="SCL",
        kernel1_size=17,  # 17px dilation on a 10m layer
        kernel2_size=77,  # 77px dilation on a 10m layer
        mask1_values=[2, 4, 5, 6, 7],
        mask2_values=[3, 8, 9, 10, 11],
        erosion_kernel_size=3,
    ).rename_labels("bands", ["S2-L2A-SCL_DILATED_MASK"])

    additional_masks = scl_dilated_mask

    if distance_to_cloud_flag:
        # Compute the distance to cloud and add it to the cube
        distance_to_cloud = scl_cube.apply_neighborhood(
            process=UDF.from_file(Path(__file__).parent / "udf_distance_to_cloud.py"),
            size=[
                {"dimension": "x", "unit": "px", "value": 256},
                {"dimension": "y", "unit": "px", "value": 256},
                {"dimension": "t", "unit": "null", "value": "P1D"},
            ],
            overlap=[
                {"dimension": "x", "unit": "px", "value": 16},
                {"dimension": "y", "unit": "px", "value": 16},
            ],
        ).rename_labels("bands", ["S2-L2A-DISTANCE-TO-CLOUD"])

        additional_masks = scl_dilated_mask.merge_cubes(distance_to_cloud)

        # Try filtering using the geometry
        if fetch_type == FetchType.TILE:
            additional_masks = additional_masks.filter_spatial(
                spatial_extent.to_geojson()
            )

    if additional_masks_flag:
        extraction_parameters["pre_merge"] = additional_masks

    if filter_tile:
        extraction_parameters["load_collection"]["tileId"] = (
            lambda val: val == filter_tile
        )
    if apply_mask_flag:
        extraction_parameters["pre_mask"] = scl_dilated_mask

    if tile_size is not None:
        extraction_parameters["update_arguments"] = {
            "featureflags": {"tilesize": tile_size}
        }

    extractor = build_sentinel2_l2a_extractor(
        backend_context,
        bands=bands,
        fetch_type=fetch_type,
        **extraction_parameters,
    )

    return extractor.get_cube(connection, spatial_extent, temporal_extent)


def raw_datacube_S1(
    connection: Connection,
    backend_context: BackendContext,
    spatial_extent: SpatialContext,
    temporal_extent: TemporalContext,
    bands: List[str],
    fetch_type: FetchType,
    target_resolution: float = 20.0,
    orbit_direction: Optional[str] = None,
    tile_size: Optional[int] = None,
) -> DataCube:
    """Extract Sentinel-1 datacube from OpenEO using GFMAP routines.

    Parameters
    ----------
    connection : Connection
        OpenEO connection instance.
    backend_context : BackendContext
        GFMAP Backend context to use for extraction.
    spatial_extent : SpatialContext
        Spatial context to extract data from, can be a GFMAP BoundingBoxExtent,
        a GeoJSON dict or an URL to a publicly accessible GeoParquet file.
    temporal_extent : TemporalContext
        Temporal context to extract data from.
    bands : List[str]
        List of Sentinel-1 bands to extract.
    fetch_type : FetchType
        GFMAP Fetch type to use for extraction.
    target_resolution : float, optional
        Target resolution to resample the data to, by default 20.0.
    orbit_direction : Optional[str], optional
        Orbit direction to filter the data, by default None. If None and the
        backend is in CDSE, then querries the catalogue for the best orbit
        direction to use. In the case querrying is unavailable or fails, then
        uses "ASCENDING" as a last resort.
    """
    extractor_parameters: Dict[str, Any] = {
        "target_resolution": target_resolution,
    }
    if orbit_direction is None and backend_context.backend in [
        Backend.CDSE,
        Backend.CDSE_STAGING,
        Backend.FED,
    ]:
        try:
            orbit_direction = select_s1_orbitstate_vvvh(
                backend_context, spatial_extent, temporal_extent
            )
            print(
                f"Selected orbit direction: {orbit_direction} from max "
                "accumulated area overlap between bounds and products."
            )
        except UncoveredS1Exception as exc:
            orbit_direction = "ASCENDING"
            print(
                f"Could not find any Sentinel-1 data for the given spatio-temporal context. "
                f"Using ASCENDING orbit direction as a last resort. Error: {exc}"
            )

    if orbit_direction is not None:
        extractor_parameters["load_collection"] = {
            "sat:orbit_state": lambda orbit: orbit == orbit_direction,
            "polarisation": lambda pol: pol == "VV&VH",
        }
    else:
        extractor_parameters["load_collection"] = {
            "polarisation": lambda pol: pol == "VV&VH",
        }

    if tile_size is not None:
        extractor_parameters["update_arguments"] = {
            "featureflags": {"tilesize": tile_size}
        }

    extractor = build_sentinel1_grd_extractor(
        backend_context, bands=bands, fetch_type=fetch_type, **extractor_parameters
    )

    return extractor.get_cube(connection, spatial_extent, temporal_extent)


def raw_datacube_DEM(
    connection: Connection,
    backend_context: BackendContext,
    spatial_extent: SpatialContext,
    fetch_type: FetchType,
) -> DataCube:
    extractor = build_generic_extractor(
        backend_context=backend_context,
        bands=["COP-DEM"],
        fetch_type=fetch_type,
        collection_name="COPERNICUS_30",
    )
    return extractor.get_cube(connection, spatial_extent, None)


def raw_datacube_METEO(
    connection: Connection,
    backend_context: BackendContext,
    spatial_extent: SpatialContext,
    temporal_extent: TemporalContext,
    fetch_type: FetchType,
) -> DataCube:
    extractor = build_meteo_extractor(
        backend_context=backend_context,
        bands=["AGERA5-TMEAN", "AGERA5-PRECIP"],
        fetch_type=fetch_type,
    )
    return extractor.get_cube(connection, spatial_extent, temporal_extent)


def precomposited_datacube_METEO(
    connection: Connection,
    temporal_extent: TemporalContext,
    spatial_extent: SpatialContext = None,
) -> DataCube:
    """Extract the precipitation and temperature AGERA5 data from a
    pre-composited and pre-processed collection. The data is stored in the
    CloudFerro S3 stoage, allowing faster access and processing from the CDSE
    backend.

    Limitations:
        - Only monthly composited data is available.
        - Only two bands are available: precipitation-flux and temperature-mean.
        - This function do not support fetching points or polygons, but only
          tiles.
    """
    temporal_extent = [temporal_extent.start_date, temporal_extent.end_date]
    if isinstance(spatial_extent, BoundingBoxExtent):
        spatial_extent = dict(spatial_extent)

    # Monthly composited METEO data
    cube = connection.load_stac(
        "https://s3.waw3-1.cloudferro.com/swift/v1/agera/stac/collection.json",
        spatial_extent=spatial_extent,
        temporal_extent=temporal_extent,
        bands=["precipitation-flux", "temperature-mean"],
    )
    cube.result_node().update_arguments(featureflags={"tilesize": 1})
    cube = cube.rename_labels(
        dimension="bands", target=["AGERA5-PRECIP", "AGERA5-TMEAN"]
    )

    return cube


def worldcereal_preprocessed_inputs(
    connection: Connection,
    backend_context: BackendContext,
    spatial_extent: Union[GeoJSON, BoundingBoxExtent, str],
    temporal_extent: TemporalContext,
    fetch_type: Optional[FetchType] = FetchType.TILE,
    disable_meteo: bool = False,
    s1_orbit_state: Optional[str] = None,
    tile_size: Optional[int] = None,
) -> DataCube:

    # First validate the temporal context
    _validate_temporal_context(temporal_extent)

    # Extraction of S2 from GFMAP
    s2_data = raw_datacube_S2(
        connection=connection,
        backend_context=backend_context,
        spatial_extent=spatial_extent,
        temporal_extent=temporal_extent,
        bands=[
            "S2-L2A-B02",
            "S2-L2A-B03",
            "S2-L2A-B04",
            "S2-L2A-B05",
            "S2-L2A-B06",
            "S2-L2A-B07",
            "S2-L2A-B08",
            "S2-L2A-B11",
            "S2-L2A-B12",
        ],
        fetch_type=fetch_type,
        filter_tile=None,
        distance_to_cloud_flag=False if fetch_type == FetchType.POINT else True,
        additional_masks_flag=False,
        apply_mask_flag=True,
        tile_size=tile_size,
    )

    s2_data = median_compositing(s2_data, period="month")

    # Cast to uint16
    s2_data = s2_data.linear_scale_range(0, 65534, 0, 65534)

    # Extraction of the S1 data
    # Decides on the orbit direction from the maximum overlapping area of
    # available products.
    s1_data = raw_datacube_S1(
        connection=connection,
        backend_context=backend_context,
        spatial_extent=spatial_extent,
        temporal_extent=temporal_extent,
        bands=[
            "S1-SIGMA0-VH",
            "S1-SIGMA0-VV",
        ],
        fetch_type=fetch_type,
        target_resolution=20.0,  # Compute the backscatter at 20m resolution, then upsample nearest neighbor when merging cubes
        orbit_direction=s1_orbit_state,  # If None, make the query on the catalogue for the best orbit
        tile_size=tile_size,
    )

    s1_data = mean_compositing(s1_data, period="month")
    s1_data = compress_backscatter_uint16(backend_context, s1_data)

    dem_data = raw_datacube_DEM(
        connection=connection,
        backend_context=backend_context,
        spatial_extent=spatial_extent,
        fetch_type=fetch_type,
    )

    # Explicitly resample DEM with bilinear interpolation
    dem_data = dem_data.resample_cube_spatial(s2_data, method="bilinear")

    # Cast DEM to UINT16
    dem_data = dem_data.linear_scale_range(0, 65534, 0, 65534)

    data = s2_data.merge_cubes(s1_data)
    data = data.merge_cubes(dem_data)

    if not disable_meteo:
        meteo_data = precomposited_datacube_METEO(
            connection=connection,
            spatial_extent=spatial_extent,
            temporal_extent=temporal_extent,
        )

        data = data.merge_cubes(meteo_data)

    return data


def _validate_temporal_context(temporal_context: TemporalContext) -> None:
    """validation method to ensure proper specification of temporal context.
    which requires that the start and end date are at the first and last day of a month.

    Parameters
    ----------
    temporal_context : TemporalContext
        temporal context to validate

    Raises
    ------
    InvalidTemporalContextError
        if start_date is not on the first day of a month or end_date
        is not on the last day of a month
    """

    start_date, end_date = temporal_context.to_datetime()

    if start_date != start_date.replace(
        day=1
    ) or end_date != end_date + pd.offsets.MonthEnd(0):
        error_msg = (
            "WorldCereal uses monthly compositing. For this to work properly, "
            "requested temporal range should start and end at the first and last "
            "day of a month. Instead, got: "
            f"{temporal_context.start_date} - {temporal_context.end_date}. "
            "You may use `worldcereal.preprocessing.correct_temporal_context()` "
            "to correct the temporal context."
        )
        raise InvalidTemporalContextError(error_msg)


def correct_temporal_context(temporal_context: TemporalContext) -> TemporalContext:
    """Corrects the temporal context to ensure that the start and end date are
    at the first and last day of a month as required by the WorldCereal processing.

    Parameters
    ----------
    temporal_context : TemporalContext
        temporal context to correct

    Returns
    -------
    TemporalContext
        corrected temporal context
    """

    start_date, end_date = temporal_context.to_datetime()

    start_date = start_date.replace(day=1)
    end_date = end_date + pd.offsets.MonthEnd(0)

    return TemporalContext(
        start_date=start_date.strftime("%Y-%m-%d"),
        end_date=end_date.strftime("%Y-%m-%d"),
    )<|MERGE_RESOLUTION|>--- conflicted
+++ resolved
@@ -1,9 +1,5 @@
 from pathlib import Path
-<<<<<<< HEAD
-from typing import Any, Dict, List, Optional
-=======
-from typing import List, Optional, Union
->>>>>>> 3b4c602e
+from typing import Any, Dict, List, Optional, Union
 
 import pandas as pd
 from geojson import GeoJSON
