--- conflicted
+++ resolved
@@ -62,6 +62,7 @@
         """
         # Load the dependency into an InferenceSession
         import onnxruntime
+
         self.onnx_session = onnxruntime.InferenceSession(model)
 
     def predict(self, features: np.ndarray) -> np.ndarray:
@@ -122,13 +123,9 @@
     }
 
     @classmethod
-<<<<<<< HEAD
     def _preprocess_band_values(
         cls, values: np.ndarray, presto_band: str
     ) -> np.ndarray:
-=======
-    def _preprocess_band_values(self, values: np.ndarray, presto_band: str) -> np.ndarray:
->>>>>>> af151f7b
         """
         Preprocesses the band values based on the given presto_val.
 
@@ -151,7 +148,7 @@
         return values
 
     @classmethod
-    def _extract_eo_data(self, inarr: xr.DataArray) -> Tuple[np.ndarray, np.ndarray]:
+    def _extract_eo_data(cls, inarr: xr.DataArray) -> Tuple[np.ndarray, np.ndarray]:
         """
         Extracts EO data and mask arrays from the input xarray.DataArray.
 
@@ -167,7 +164,6 @@
         eo_data = np.zeros((num_pixels, num_timesteps, len(BANDS)))
         mask = np.zeros((num_pixels, num_timesteps, len(BANDS_GROUPS_IDX)))
 
-<<<<<<< HEAD
         for org_band, presto_band in cls.BAND_MAPPING.items():
             if org_band in inarr.coords["bands"]:
                 values = np.swapaxes(
@@ -175,13 +171,6 @@
                 )
                 idx_valid = values != cls._NODATAVALUE
                 values = cls._preprocess_band_values(values, presto_band)
-=======
-        for org_band, presto_band in self.BAND_MAPPING.items():
-            if org_band in inarr.coords['bands']:
-                values = np.swapaxes(inarr.sel(bands=org_band).values.reshape((num_timesteps, -1)), 0, 1)
-                idx_valid = values != self._NODATAVALUE
-                values = self._preprocess_band_values(values, presto_band)
->>>>>>> af151f7b
                 eo_data[:, :, BANDS.index(presto_band)] = values
                 mask[:, :, IDX_TO_BAND_GROUPS[presto_band]] += ~idx_valid
 
@@ -268,11 +257,7 @@
         return dl
 
     def _create_presto_input(
-<<<<<<< HEAD
-        cls, inarr: xr.DataArray, epsg: int = 4326
-=======
-        self, inarr: xr.DataArray, epsg: int
->>>>>>> af151f7b
+        self, inarr: xr.DataArray, epsg: int = 4326
     ) -> Tuple[np.ndarray, np.ndarray, np.ndarray, np.ndarray, np.ndarray]:
 
         eo_data, mask = self._extract_eo_data(inarr)
@@ -324,7 +309,6 @@
             all_encodings.append(encodings)
 
         return np.concatenate(all_encodings, axis=0)
-<<<<<<< HEAD
 
     def extract_presto_features(
         self, inarr: xr.DataArray, epsg: int = 4326
@@ -342,42 +326,13 @@
         features = xr.DataArray(
             features, coords={"x": inarr.x, "y": inarr.y, "bands": ft_names}
         )
-=======
-    
-    @staticmethod
-    def _combine_encodings(latlons: np.ndarray, encodings: np.ndarray) -> pd.DataFrame:
-        flat_lat, flat_lon = latlons[:, 0], latlons[:, 1]
-        if len(encodings.shape) == 1:
-            encodings = np.expand_dims(encodings, axis=-1)
-
-        data_dict: Dict[str, np.ndarray] = {"lat": flat_lat, "lon": flat_lon}
-        for i in range(encodings.shape[1]):
-            encodings_label = f"presto_ft_{i}"
-            data_dict[encodings_label] = encodings[:, i]
-        return pd.DataFrame(data=data_dict).set_index(["lat", "lon"])
-    
-    
-    def extract_presto_features(self, inarr: xr.DataArray, epsg: int)-> np.ndarray:
-        eo, dynamic_world, months, latlons, mask = self._create_presto_input(inarr, epsg)
-        dl = self._create_dataloader(eo, dynamic_world, months, latlons, mask)
-
-        features = self._get_encodings(dl)
-        features = self._combine_encodings(latlons, features)
-        features = features.to_numpy()
->>>>>>> af151f7b
 
         return features
 
 
-<<<<<<< HEAD
 def get_presto_features(inarr: xr.DataArray, presto_path: str) -> np.ndarray:
     """
     Extracts features from input data using Presto.
-=======
-def get_presto_features(inarr: xr.DataArray, presto_path: str, espg = 32631) -> np.ndarray:
-                """
-                Extracts features from input data using Presto.
->>>>>>> af151f7b
 
     Args:
         inarr (xr.DataArray): Input data as xarray DataArray.
@@ -388,19 +343,12 @@
     """
     # Load the model
 
-<<<<<<< HEAD
     presto_model = Presto.load_pretrained_artifactory(
         presto_url=presto_path, strict=False
     )
     presto_extractor = PrestoFeatureExtractor(presto_model)
     features = presto_extractor.extract_presto_features(inarr, epsg=32631)
     return features
-=======
-                presto_model = Presto.load_pretrained_artifactory(presto_url = presto_path, strict=False)
-                presto_extractor = PrestoFeatureExtractor(presto_model)
-                features = presto_extractor.extract_presto_features(inarr, espg)
-                return features
->>>>>>> af151f7b
 
 
 def classify_with_catboost(features: np.ndarray, catboost_path: str) -> np.ndarray:
